#!/usr/bin/env python3
"""
Pytest-based integration tests for the Fatebook MCP server.
"""

import json
import logging
import os
from contextlib import asynccontextmanager
from typing import Any

import pytest
from dotenv import load_dotenv
from mcp import ClientSession, StdioServerParameters
from mcp.client.stdio import stdio_client
from mcp.types import TextContent
from typing_extensions import AsyncGenerator

load_dotenv()

logging.basicConfig(level=logging.INFO)
logger = logging.getLogger(__name__)

TEST_API_KEY = os.getenv("FATEBOOK_API_KEY")
if TEST_API_KEY is None:
    raise ValueError(
        "Need FATEBOOK_API_KEY env variable to be set either in .env or the local environment"
    )

# Test user ID for count forecasts testing (from the test API key user)
TEST_USER_ID = "cme6dxa8g0001i7g74q4exorm"


async def call_tool_and_check_content(
    session: ClientSession, tool_name: str, **tool_args: Any
) -> str | None:
    """Helper function to call a tool and return its content, handling common error cases."""
    try:
        tool_result = await session.call_tool(tool_name, tool_args)
    except Exception as e:
        logger.error(f"Error calling tool {tool_name}: {e}")
        raise

    if not tool_result.content:
        logger.warning(f"No content in {tool_name} response")
        return None

    # Check if the first content item is text content
    content_item = tool_result.content[0]

    assert (
        content_item is not None
        and isinstance(content_item, TextContent)
        and hasattr(content_item, "text")
    )
    return content_item.text


@asynccontextmanager
async def create_stdio_mcp_client(
    include_tools: bool = False,
) -> AsyncGenerator[tuple[ClientSession, set[str] | None], None]:
    """Helper function to create an MCP client session connected via stdio - similar to MCP SDK pattern.

    Args:
        include_tools: If True, yields (session, available_tools), otherwise just session
    """
    server_params = StdioServerParameters(command="uv", args=["run", "python", "main.py"], env=None)

    async with stdio_client(server_params) as (read, write):
        async with ClientSession(read, write) as session:
            await session.initialize()

            if include_tools:
                tools_response = await session.list_tools()
                available_tools = {tool.name for tool in tools_response.tools}
                yield session, available_tools
            else:
                yield session, None


@pytest.mark.anyio
async def test_count_forecasts():
    """Test the count_forecasts endpoint."""
    async with create_stdio_mcp_client(include_tools=True) as (
        session,
        available_tools,
    ):
        # Verify the tool is available
        assert "count_forecasts" in available_tools, "count_forecasts tool not found"

        # Test counting forecasts for the test user ID
        count_content = await call_tool_and_check_content(
            session, "count_forecasts", userId=TEST_USER_ID
        )

        assert count_content is not None, "No content in count_forecasts response"

        count_value = int(count_content)
        assert count_value >= 0, f"Expected non-negative forecast count, got: {count_value}"


@pytest.mark.anyio
async def test_list_tools():
    """Test listing available tools - demonstrates basic usage pattern."""
    async with create_stdio_mcp_client() as (session, _):
        # Get available tools
        tools_response = await session.list_tools()
        available_tools = {tool.name for tool in tools_response.tools}

        # Verify we have expected Fatebook tools
        expected_tools = {"list_questions", "create_question", "count_forecasts"}
        assert expected_tools.issubset(available_tools), (
            f"Missing tools: {expected_tools - available_tools}"
        )
        assert len(available_tools) > 0, "Should have at least some tools available"


@pytest.mark.anyio
async def test_create_edit_and_resolve_question():
    """Test the full create -> edit -> resolve question flow."""
    from datetime import datetime, timedelta

    async with create_stdio_mcp_client(include_tools=True) as (
        session,
        available_tools,
    ):
        # Verify required tools are available
        required_tools = {"create_question", "edit_question", "resolve_question"}
        assert required_tools.issubset(available_tools), (
            f"Missing tools: {required_tools - available_tools}"
        )

        # Step 1: Create a test question
        resolve_date = (datetime.now() + timedelta(days=7)).strftime("%Y-%m-%d")

        create_content = await call_tool_and_check_content(
            session,
            "create_question",
            title="MCP Edit Test Question",
            resolveBy=resolve_date,
            forecast=0.7,
            apiKey=TEST_API_KEY,
            tags=["test", "edit", "mcp"],
        )

        assert create_content is not None, "No content in create_question response"

        # Parse JSON response to get question ID
        create_data = json.loads(create_content)
        question_id = create_data.get("id")
        title = create_data.get("title")

        assert question_id is not None, "No question ID in response"
        assert title == "MCP Edit Test Question", f"Unexpected title: {title}"

        # Step 2: Edit the question
        new_resolve_date = (datetime.now() + timedelta(days=14)).strftime("%Y-%m-%d")
        edit_content = await call_tool_and_check_content(
            session,
            "edit_question",
            questionId=question_id,
            title="MCP Edit Test Question (UPDATED)",
            resolveBy=new_resolve_date,
            notes="This question was updated via MCP integration test",
            apiKey=TEST_API_KEY,
        )

        assert edit_content is not None, "No content in edit_question response"
        assert edit_content.lower() == "true", f"Question editing failed: {edit_content}"

        # Step 3: Resolve the question
        resolve_content = await call_tool_and_check_content(
            session,
            "resolve_question",
            questionId=question_id,
            resolution="AMBIGUOUS",
            questionType="BINARY",
            apiKey=TEST_API_KEY,
        )

        assert resolve_content is not None, "No content in resolve_question response"
        assert resolve_content.lower() == "true", f"Question resolution failed: {resolve_content}"


@pytest.mark.anyio
async def test_create_and_delete_question():
    """Test the full create -> delete question flow."""
    from datetime import datetime, timedelta

    async with create_stdio_mcp_client(include_tools=True) as (
        session,
        available_tools,
    ):
        # Verify required tools are available
        required_tools = {"create_question", "delete_question"}
        assert required_tools.issubset(available_tools), (
            f"Missing tools: {required_tools - available_tools}"
        )

        # Step 1: Create a test question
        resolve_date = (datetime.now() + timedelta(days=7)).strftime("%Y-%m-%d")

        create_content = await call_tool_and_check_content(
            session,
            "create_question",
            title="MCP Delete Test Question",
            resolveBy=resolve_date,
            forecast=0.6,
            apiKey=TEST_API_KEY,
            tags=["test", "delete", "mcp"],
        )

        assert create_content is not None, "No content in create_question response"

        # Parse JSON response to get question ID
        create_data = json.loads(create_content)
        question_id = create_data.get("id")
        title = create_data.get("title")

        assert question_id is not None, "No question ID in response"
        assert title == "MCP Delete Test Question", f"Unexpected title: {title}"

        # Step 2: Delete the question
        delete_content = await call_tool_and_check_content(
            session, "delete_question", questionId=question_id, apiKey=TEST_API_KEY
        )

        assert delete_content is not None, "No content in delete_question response"
        assert delete_content.lower() == "true", f"Question deletion failed: {delete_content}"


@pytest.mark.anyio
async def test_create_and_add_comment_question():
    """Test the full create -> add_comment -> resolve question flow."""
    from datetime import datetime, timedelta

    async with create_stdio_mcp_client(include_tools=True) as (
        session,
        available_tools,
    ):
        # Verify required tools are available
        required_tools = {"create_question", "add_comment", "resolve_question"}
        assert required_tools.issubset(available_tools), (
            f"Missing tools: {required_tools - available_tools}"
        )

        # Step 1: Create a test question
        resolve_date = (datetime.now() + timedelta(days=7)).strftime("%Y-%m-%d")

        create_content = await call_tool_and_check_content(
            session,
            "create_question",
            title="MCP Comment Test Question",
            resolveBy=resolve_date,
            forecast=0.4,
            apiKey=TEST_API_KEY,
            tags=["test", "comment", "mcp"],
        )

        assert create_content is not None, "No content in create_question response"

        # Parse JSON response to get question ID
        create_data = json.loads(create_content)
        question_id = create_data.get("id")
        title = create_data.get("title")

        assert question_id is not None, "No question ID in response"
        assert title == "MCP Comment Test Question", f"Unexpected title: {title}"

        # Step 2: Add a comment to the question
        comment_content = await call_tool_and_check_content(
            session,
            "add_comment",
            questionId=question_id,
            comment="This is a test comment from the MCP integration test",
            apiKey=TEST_API_KEY,
        )

        assert comment_content is not None, "No content in add_comment response"
        assert comment_content.lower() == "true", f"Adding comment failed: {comment_content}"

        # Step 3: Resolve the question
        resolve_content = await call_tool_and_check_content(
            session,
            "resolve_question",
            questionId=question_id,
            resolution="NO",
            questionType="BINARY",
            apiKey=TEST_API_KEY,
        )

        assert resolve_content is not None, "No content in resolve_question response"
        assert resolve_content.lower() == "true", f"Question resolution failed: {resolve_content}"


@pytest.mark.anyio
async def test_create_and_add_forecast_question():
    """Test the full create -> add_forecast -> resolve question flow."""
    from datetime import datetime, timedelta

    async with create_stdio_mcp_client(include_tools=True) as (
        session,
        available_tools,
    ):
        # Verify required tools are available
        required_tools = {"create_question", "add_forecast", "resolve_question"}
        assert required_tools.issubset(available_tools), (
            f"Missing tools: {required_tools - available_tools}"
        )

        # Step 1: Create a test question
        resolve_date = (datetime.now() + timedelta(days=7)).strftime("%Y-%m-%d")

        create_content = await call_tool_and_check_content(
            session,
            "create_question",
            title="MCP Forecast Test Question",
            resolveBy=resolve_date,
            forecast=0.3,
            apiKey=TEST_API_KEY,
            tags=["test", "forecast", "mcp"],
        )

        assert create_content is not None, "No content in create_question response"

        # Parse JSON response to get question ID
        create_data = json.loads(create_content)
        question_id = create_data.get("id")
        title = create_data.get("title")

        assert question_id is not None, "No question ID in response"
        assert title == "MCP Forecast Test Question", f"Unexpected title: {title}"

        # Step 2: Add a forecast to the question
        forecast_content = await call_tool_and_check_content(
            session,
            "add_forecast",
            questionId=question_id,
            forecast=0.8,
            apiKey=TEST_API_KEY,
        )

        assert forecast_content is not None, "No content in add_forecast response"
        assert forecast_content.lower() == "true", f"Adding forecast failed: {forecast_content}"

        # Step 3: Resolve the question
        resolve_content = await call_tool_and_check_content(
            session,
            "resolve_question",
            questionId=question_id,
            resolution="YES",
            questionType="BINARY",
            apiKey=TEST_API_KEY,
        )

        assert resolve_content is not None, "No content in resolve_question response"
        assert resolve_content.lower() == "true", f"Question resolution failed: {resolve_content}"


@pytest.mark.anyio
async def test_structured_get_question():
    """Test that get_question returns a structured Question object."""
    from datetime import datetime, timedelta

    async with create_stdio_mcp_client(include_tools=True) as (
        session,
        available_tools,
    ):
        # Verify required tools are available
        required_tools = {"create_question", "get_question", "delete_question"}
        assert required_tools.issubset(available_tools), (
            f"Missing tools: {required_tools - available_tools}"
        )

        # Step 1: Create a test question
        resolve_date = (datetime.now() + timedelta(days=7)).strftime("%Y-%m-%d")

        create_content = await call_tool_and_check_content(
            session,
            "create_question",
            title="Test Structured Response Question",
            resolveBy=resolve_date,
            forecast=0.75,
            apiKey=TEST_API_KEY,
            tags=["test", "structured", "mcp"],
        )

        assert create_content is not None, "No content in create_question response"

        # Parse JSON response to get question ID
        create_data = json.loads(create_content)
        question_id = create_data.get("id")
        title = create_data.get("title")

        assert question_id is not None, "No question ID in response"
        assert title == "Test Structured Response Question", f"Unexpected title: {title}"

        # Step 2: Test get_question with structured response
        get_content = await call_tool_and_check_content(
            session, "get_question", questionId=question_id, apiKey=TEST_API_KEY
        )

        assert get_content is not None, "No content in get_question response"

        # Step 3: Verify structured JSON response
        question_data = json.loads(get_content)

        # Verify key fields exist (using camelCase as returned by API)
        required_fields = ["id", "title", "type", "resolved", "createdAt", "resolveBy"]
        for field in required_fields:
            assert field in question_data, f"Missing required field: {field}"

        # Verify specific values
        assert question_data["id"] == question_id
        assert question_data["title"] == "Test Structured Response Question"
        assert question_data["type"] == "BINARY"  # Default type
        assert question_data["resolved"] is False  # New question should not be resolved

        # Step 4: Clean up - delete the test question
        delete_content = await call_tool_and_check_content(
            session, "delete_question", questionId=question_id, apiKey=TEST_API_KEY
        )
        assert delete_content.lower() == "true", f"Question deletion failed: {delete_content}"


@pytest.mark.anyio
async def test_create_and_resolve_question():
    """Test the full create -> resolve question flow."""
    from datetime import datetime, timedelta

    async with create_stdio_mcp_client(include_tools=True) as (
        session,
        available_tools,
    ):
        # Verify required tools are available
        required_tools = {"create_question", "resolve_question"}
        assert required_tools.issubset(available_tools), (
            f"Missing tools: {required_tools - available_tools}"
        )

        # Step 1: Create a test question
        resolve_date = (datetime.now() + timedelta(days=7)).strftime("%Y-%m-%d")

        create_content = await call_tool_and_check_content(
            session,
            "create_question",
            title="MCP Integration Test Question",
            resolveBy=resolve_date,
            forecast=0.5,
            apiKey=TEST_API_KEY,
            tags=["test", "mcp"],
        )

        assert create_content is not None, "No content in create_question response"

        # Parse JSON response to get question ID
        create_data = json.loads(create_content)
        question_id = create_data.get("id")
        title = create_data.get("title")

        assert question_id is not None, "No question ID in response"
        assert title == "MCP Integration Test Question", f"Unexpected title: {title}"

        # Step 2: Resolve the question
        resolve_content = await call_tool_and_check_content(
            session,
            "resolve_question",
            questionId=question_id,
            resolution="YES",
            questionType="BINARY",
            apiKey=TEST_API_KEY,
        )

        assert resolve_content is not None, "No content in resolve_question response"
<<<<<<< HEAD
        assert resolve_content.lower() == "true", (
            f"Question resolution failed: {resolve_content}"
        )


@pytest.mark.anyio
async def test_list_resource_templates():
    """Test listing available resource templates."""
    async with create_stdio_mcp_client() as (session, _):
        # Get available resource templates
        templates_response = await session.list_resource_templates()
        available_templates = {
            str(template.uriTemplate)
            for template in templates_response.resourceTemplates
        }

        # Check for our question resource template
        expected_templates = {"question://{question_id}"}

        for template_uri in expected_templates:
            assert template_uri in available_templates, (
                f"Missing resource template: {template_uri}"
            )

        assert len(available_templates) >= 1, (
            "Should have at least 1 resource template available"
        )


@pytest.mark.anyio
async def test_read_question_resource():
    """Test reading a specific question as a resource."""
    from datetime import datetime, timedelta

    async with create_stdio_mcp_client(include_tools=True) as (
        session,
        available_tools,
    ):
        # First create a test question to read as a resource
        resolve_date = (datetime.now() + timedelta(days=7)).strftime("%Y-%m-%d")

        create_content = await call_tool_and_check_content(
            session,
            "create_question",
            title="Resource Template Test Question",
            resolveBy=resolve_date,
            forecast=0.65,
            apiKey=TEST_API_KEY,
            tags=["resource", "template", "test"],
        )

        assert create_content is not None, "No content in create_question response"

        # Parse JSON response to get question ID
        create_data = json.loads(create_content)
        question_id = create_data.get("id")
        assert question_id is not None, "No question ID in response"

        # Now read the question as a resource using the template
        resource_uri = f"question://{question_id}"
        resource_result = await session.read_resource(resource_uri)

        assert resource_result.contents is not None, "No contents in resource response"
        assert len(resource_result.contents) > 0, (
            "Resource response has no content items"
        )

        # Parse the resource content
        content_item = resource_result.contents[0]
        # Resource content comes as TextResourceContents, not TextContent
        assert hasattr(content_item, "text"), (
            "Resource content should have text attribute"
        )

        question_data = json.loads(content_item.text)

        # Verify it's the same question
        assert question_data["id"] == question_id
        assert question_data["title"] == "Resource Template Test Question"
        assert question_data["type"] == "BINARY"

        # Clean up
        delete_content = await call_tool_and_check_content(
            session, "delete_question", questionId=question_id, apiKey=TEST_API_KEY
        )
        assert delete_content.lower() == "true"
=======
        assert resolve_content.lower() == "true", f"Question resolution failed: {resolve_content}"
>>>>>>> da8f6d96
<|MERGE_RESOLUTION|>--- conflicted
+++ resolved
@@ -473,10 +473,7 @@
         )
 
         assert resolve_content is not None, "No content in resolve_question response"
-<<<<<<< HEAD
-        assert resolve_content.lower() == "true", (
-            f"Question resolution failed: {resolve_content}"
-        )
+        assert resolve_content.lower() == "true", f"Question resolution failed: {resolve_content}"
 
 
 @pytest.mark.anyio
@@ -486,21 +483,16 @@
         # Get available resource templates
         templates_response = await session.list_resource_templates()
         available_templates = {
-            str(template.uriTemplate)
-            for template in templates_response.resourceTemplates
+            str(template.uriTemplate) for template in templates_response.resourceTemplates
         }
 
         # Check for our question resource template
         expected_templates = {"question://{question_id}"}
 
         for template_uri in expected_templates:
-            assert template_uri in available_templates, (
-                f"Missing resource template: {template_uri}"
-            )
-
-        assert len(available_templates) >= 1, (
-            "Should have at least 1 resource template available"
-        )
+            assert template_uri in available_templates, f"Missing resource template: {template_uri}"
+
+        assert len(available_templates) >= 1, "Should have at least 1 resource template available"
 
 
 @pytest.mark.anyio
@@ -537,16 +529,12 @@
         resource_result = await session.read_resource(resource_uri)
 
         assert resource_result.contents is not None, "No contents in resource response"
-        assert len(resource_result.contents) > 0, (
-            "Resource response has no content items"
-        )
+        assert len(resource_result.contents) > 0, "Resource response has no content items"
 
         # Parse the resource content
         content_item = resource_result.contents[0]
         # Resource content comes as TextResourceContents, not TextContent
-        assert hasattr(content_item, "text"), (
-            "Resource content should have text attribute"
-        )
+        assert hasattr(content_item, "text"), "Resource content should have text attribute"
 
         question_data = json.loads(content_item.text)
 
@@ -559,7 +547,4 @@
         delete_content = await call_tool_and_check_content(
             session, "delete_question", questionId=question_id, apiKey=TEST_API_KEY
         )
-        assert delete_content.lower() == "true"
-=======
-        assert resolve_content.lower() == "true", f"Question resolution failed: {resolve_content}"
->>>>>>> da8f6d96
+        assert delete_content.lower() == "true"