# Fatebook MCP Server

A Model Context Protocol (MCP) server that provides integration with [Fatebook](https://fatebook.io), a prediction tracking platform. This server allows AI assistants like Claude to create, manage, and track predictions directly through MCP.

## Features

- **Create Questions**: Make predictions with forecasts (0-100% probability)
- **List Questions**: View your predictions with filtering options
- **Get Question Details**: Retrieve comprehensive information about specific questions
- **Add Forecasts**: Update your predicted probabilities on existing questions
- **Add Comments**: Add commentary to track your reasoning
- **Resolve Questions**: Mark questions as resolved (YES/NO/AMBIGUOUS)
- **Edit Questions**: Update question titles, resolve dates, and notes
- **Delete Questions**: Remove questions you no longer need
- **Count Forecasts**: Track your forecasting activity

## Installation

### Prerequisites

- Python 3.13 or higher
- [uv](https://github.com/astral-sh/uv) (Python package manager)
- A Fatebook account and API key

### Getting your Fatebook API Key

1. Sign in to [Fatebook](https://fatebook.io)
2. Navigate to [API Setup](https://fatebook.io/api-setup)
3. Generate and copy your API key

### Development Setup

1. Clone the repository:

```bash
git clone https://github.com/yourusername/fatebook-mcp.git
cd fatebook-mcp
```

2. Install dependencies using uv:

```bash
uv sync
```

3. Set up your API key (you can also provide it per request but you'll need to include it in the chat):

```bash
export FATEBOOK_API_KEY="your-api-key-here"
```

Or create a `.env` file:

```
FATEBOOK_API_KEY=your-api-key-here
```

<<<<<<< HEAD
## Usage with Claude Desktop and Claude Code
=======
## Usage with Claude Code and Claude Desktop

### Claude Code (CLI)

For Claude Code CLI, you can add this server in several ways:

#### Option 1: Command line
```bash
# Add the Fatebook MCP server
claude mcp add fatebook --env FATEBOOK_API_KEY=your-api-key-here -- uv run python /path/to/fatebook-mcp/main.py

# Verify it was added successfully
claude mcp list
```

#### Option 2: Import from Claude Desktop
If you already have this configured in Claude Desktop, you can import those settings:
```bash
claude mcp add-from-claude-desktop
```

#### Option 3: Project-specific configuration
Create a `.mcp.json` file in your project:
```json
{
  "mcpServers": {
    "fatebook": {
      "command": "uv",
      "args": [
        "run",
        "python",
        "/path/to/fatebook-mcp/main.py"
      ],
      "env": {
        "FATEBOOK_API_KEY": "your-api-key-here"
      }
    }
  }
}
```
>>>>>>> ca5a9790

### Claude Desktop

Add the following to your Claude Desktop configuration file:

#### macOS
<<<<<<< HEAD

Location: `~/Library/Application Support/Claude/claude_desktop_config.json`

#### Windows

Location: `%APPDATA%\Claude\claude_desktop_config.json`

#### Configuration

```json
{
  "mcpServers": {
    "fatebook": {
      "command": "uv",
      "args": ["run", "python", "/path/to/fatebook-mcp/main.py"],
      "env": {
        "FATEBOOK_API_KEY": "your-api-key-here"
      }
    }
  }
}
```

Replace `/path/to/fatebook-mcp` with the actual path to where you cloned this repository. As an example, my working configuration looks like:

```json
"fatebook": {
   "command": "/Users/stephenmalina/.local/bin/uv",
   "args": [
"--directory",
     "/Users/stephenmalina/dev/an1lam/fatebook-mcp",
     "run",
     "main.py"
   ],
   "env": {
     "FATEBOOK_API_KEY": "NOTMYREALAPIKEYNICETRY"
   }
}
```


### Claude Code (CLI)

For Claude Code CLI, you can add this server in several ways:

#### Option 1: Command line

```bash
# Add the Fatebook MCP server
claude mcp add fatebook --env FATEBOOK_API_KEY=your-api-key-here -- uv run python /path/to/fatebook-mcp/main.py

# Verify it was added successfully
claude mcp list
```

#### Option 2: Import from Claude Desktop

If you already have this configured in Claude Desktop, you can import those settings:

```bash
claude mcp add-from-claude-desktop
```

#### Option 3: Project-specific configuration

Create a `.mcp.json` file in your project:
=======
Location: `~/Library/Application Support/Claude/claude_desktop_config.json`

#### Windows
Location: `%APPDATA%\Claude\claude_desktop_config.json`

#### Configuration
>>>>>>> ca5a9790

```json
{
  "mcpServers": {
    "fatebook": {
      "command": "uv",
<<<<<<< HEAD
      "args": ["run", "python", "/path/to/fatebook-mcp/main.py"],
=======
      "args": [
        "run",
        "python",
        "/path/to/fatebook-mcp/main.py"
      ],
>>>>>>> ca5a9790
      "env": {
        "FATEBOOK_API_KEY": "your-api-key-here"
      }
    }
  }
}
```

<<<<<<< HEAD
=======
Replace `/path/to/fatebook-mcp` with the actual path to where you cloned this repository.
>>>>>>> ca5a9790

## Development & Testing

### Running integration tests

Run the integration tests to verify your setup:

```bash
uv run test_client.py
```

This will test all available endpoints and confirm the server is working correctly.

### Running the Server Locally

```bash
uv run python main.py
```

The server will start and wait for MCP client connections.

## Testing and Compatibility

This MCP server has been tested with:

- Claude Code (CLI)
- Claude Desktop
- MCP Inspector

As MCP is an evolving protocol, certain features or MCP clients may not be fully supported. If you encounter issues with other MCP implementations, please report them as GitHub issues.

## Troubleshooting

### API Key Issues

- Ensure your API key is valid and active
- Check that the API key is properly set in environment or config
- Try providing the API key directly in the request

### Connection Issues

- Verify the server path in your Claude Desktop config is correct
- Check that Python 3.13+ is installed and accessible
- Ensure uv dependencies are properly installed with `uv sync`

### Question Format

- Dates should be in YYYY-MM-DD format
- Forecast values must be between 0.0 and 1.0
- Question IDs are provided when creating questions

## Claude Desktop Examples

**Creating and tracking a prediction:**
![example interaction](./example_claude_desktop_interaction_1.png)

**Reviewing your predictions:**
![example review interaction](./example_claude_desktop_interaction_2.png)


## API Documentation

For more details about the Fatebook API, see:

- [Fatebook API Setup](https://fatebook.io/api-setup)
- [OpenAPI Specification](https://fatebook.io/api/openapi.json)

## Contributing

Contributions are welcome! Please feel free to submit issues or pull requests.

## Support

For issues with:

- **This MCP server**: Open an issue on GitHub
- **Fatebook API**: Contact Fatebook support
- **MCP/Claude Desktop**: See [MCP documentation](https://modelcontextprotocol.io)<|MERGE_RESOLUTION|>--- conflicted
+++ resolved
@@ -28,7 +28,7 @@
 2. Navigate to [API Setup](https://fatebook.io/api-setup)
 3. Generate and copy your API key
 
-### Development Setup
+### Setup
 
 1. Clone the repository:
 
@@ -43,44 +43,21 @@
 uv sync
 ```
 
-3. Set up your API key (you can also provide it per request but you'll need to include it in the chat):
-
-```bash
-export FATEBOOK_API_KEY="your-api-key-here"
-```
-
-Or create a `.env` file:
-
-```
-FATEBOOK_API_KEY=your-api-key-here
-```
-
-<<<<<<< HEAD
-## Usage with Claude Desktop and Claude Code
-=======
-## Usage with Claude Code and Claude Desktop
-
-### Claude Code (CLI)
-
-For Claude Code CLI, you can add this server in several ways:
-
-#### Option 1: Command line
-```bash
-# Add the Fatebook MCP server
-claude mcp add fatebook --env FATEBOOK_API_KEY=your-api-key-here -- uv run python /path/to/fatebook-mcp/main.py
-
-# Verify it was added successfully
-claude mcp list
-```
-
-#### Option 2: Import from Claude Desktop
-If you already have this configured in Claude Desktop, you can import those settings:
-```bash
-claude mcp add-from-claude-desktop
-```
-
-#### Option 3: Project-specific configuration
-Create a `.mcp.json` file in your project:
+
+## Usage with Claude Desktop and [Claude Code](https://www.anthropic.com/claude-code)
+
+### Claude Desktop
+
+Add the following to your Claude Desktop configuration file:
+
+#### macOS
+Location: `~/Library/Application Support/Claude/claude_desktop_config.json`
+
+#### Windows
+Location: `%APPDATA%\Claude\claude_desktop_config.json`
+
+#### Configuration
+
 ```json
 {
   "mcpServers": {
@@ -98,23 +75,33 @@
   }
 }
 ```
->>>>>>> ca5a9790
-
-### Claude Desktop
-
-Add the following to your Claude Desktop configuration file:
-
-#### macOS
-<<<<<<< HEAD
-
-Location: `~/Library/Application Support/Claude/claude_desktop_config.json`
-
-#### Windows
-
-Location: `%APPDATA%\Claude\claude_desktop_config.json`
-
-#### Configuration
-
+
+Replace `/path/to/fatebook-mcp` with the actual path to where you cloned this repository.
+
+### Claude Code (CLI)
+
+For Claude Code, you can add this server in several ways:
+
+#### Option 1: Command line
+
+```bash
+# Add the Fatebook MCP server
+claude mcp add fatebook --env FATEBOOK_API_KEY=your-api-key-here -- uv run python /path/to/fatebook-mcp/main.py
+
+# Verify it was added successfully
+claude mcp list
+```
+
+#### Option 2: Import from Claude Desktop
+
+If you already have this configured in Claude Desktop, you can import those settings:
+
+```bash
+claude mcp add-from-claude-desktop
+```
+
+#### Option 3: Project-specific configuration
+Create a `.mcp.json` file in your project:
 ```json
 {
   "mcpServers": {
@@ -147,68 +134,22 @@
 ```
 
 
-### Claude Code (CLI)
-
-For Claude Code CLI, you can add this server in several ways:
-
-#### Option 1: Command line
-
-```bash
-# Add the Fatebook MCP server
-claude mcp add fatebook --env FATEBOOK_API_KEY=your-api-key-here -- uv run python /path/to/fatebook-mcp/main.py
-
-# Verify it was added successfully
-claude mcp list
-```
-
-#### Option 2: Import from Claude Desktop
-
-If you already have this configured in Claude Desktop, you can import those settings:
-
-```bash
-claude mcp add-from-claude-desktop
-```
-
-#### Option 3: Project-specific configuration
-
-Create a `.mcp.json` file in your project:
-=======
-Location: `~/Library/Application Support/Claude/claude_desktop_config.json`
-
-#### Windows
-Location: `%APPDATA%\Claude\claude_desktop_config.json`
-
-#### Configuration
->>>>>>> ca5a9790
-
-```json
-{
-  "mcpServers": {
-    "fatebook": {
-      "command": "uv",
-<<<<<<< HEAD
-      "args": ["run", "python", "/path/to/fatebook-mcp/main.py"],
-=======
-      "args": [
-        "run",
-        "python",
-        "/path/to/fatebook-mcp/main.py"
-      ],
->>>>>>> ca5a9790
-      "env": {
-        "FATEBOOK_API_KEY": "your-api-key-here"
-      }
-    }
-  }
-}
-```
-
-<<<<<<< HEAD
-=======
-Replace `/path/to/fatebook-mcp` with the actual path to where you cloned this repository.
->>>>>>> ca5a9790
 
 ## Development & Testing
+### Additional setup
+Beyond the above setup that's needed even just to use the MCP server, running the MCP server as standalone and running its tests require fetching your API key and exporting it in your environment.
+
+You can do this either by exporting it directly:
+
+```bash
+export FATEBOOK_API_KEY="your-api-key-here"
+```
+
+Or create a `.env` file:
+
+```
+FATEBOOK_API_KEY=your-api-key-here
+```
 
 ### Running integration tests
 
@@ -219,6 +160,8 @@
 ```
 
 This will test all available endpoints and confirm the server is working correctly.
+
+**Note**: These tests will only succeed if you have the right API key for the test user. If you're developing such that you need to run these tests, for now email me (the author).
 
 ### Running the Server Locally
 
